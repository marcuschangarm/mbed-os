--- conflicted
+++ resolved
@@ -7415,10 +7415,6 @@
         "detect_code": ["7014"],
         "release_versions": ["5"]
     },
-<<<<<<< HEAD
-<<<<<<< HEAD
-=======
->>>>>>> 644cc537
     "RDA5981X": {
         "inherits": ["Target"],
         "core": "Cortex-M4F",
@@ -7432,11 +7428,7 @@
     "UNO_91H": {
         "inherits": ["RDA5981X"],
         "detect_code": ["8001"]
-<<<<<<< HEAD
-=======
-=======
-    },
->>>>>>> 644cc537
+    },
     "GD32_Target": {
         "inherits": ["Target"],
         "public": false,
@@ -7453,16 +7445,9 @@
         "detect_code": ["1701"],
         "macros_add": ["GD32F30X_CL"],
         "release_versions": ["5"],
-<<<<<<< HEAD
-        "overrides": {
-            "network-default-interface-type": "ETHERNET"
-        }
->>>>>>> Add support for GD32F307VG
-=======
         "device_name": "GD32F307VG",
         "overrides": {
             "network-default-interface-type": "ETHERNET"
         }
->>>>>>> 644cc537
     }
 }