--- conflicted
+++ resolved
@@ -379,7 +379,6 @@
         key_distribution_t responder_dist
     ) = 0;
 
-<<<<<<< HEAD
     /**
      * Cancel an ongoing pairing
      *
@@ -388,9 +387,6 @@
     virtual ble_error_t cancel_pairing(
         connection_handle_t handle, pairing_failed_reason_t reason
     ) = 0;
-=======
-    virtual ble_error_t cancel_pairing(connection_handle_t handle) = 0;
->>>>>>> b95943b2
 
     virtual ble_error_t request_authentication(connection_handle_t handle) = 0;
 
